--- conflicted
+++ resolved
@@ -1,11 +1,6 @@
 # Llama 2 Fine-tuning / Inference Recipes, Examples and Demo Apps
 
-<<<<<<< HEAD
 **[Update Nov. 16, 2023] We recently released a series of Llama 2 demo apps [here](./demo_apps). These apps show how to run Llama 2 locally, in the cloud, on-prem or with WhatsApp, how to ask Llama 2 questions in general or about custom data (PDF, DB, or live) and end-to-end Chatbot implementation with RAG (Retrieval Augmented Generation).**
-
-=======
-**[Update Nov. 14, 2023] We recently released a series of Llama 2 demo apps [here](./demo_apps). These apps show how to run Llama 2 locally, in the cloud, on-prem or with WhatsApp, and how to ask Llama 2 questions in general and about custom data (PDF, DB, or live).**
->>>>>>> 38df368a
 
 The 'llama-recipes' repository is a companion to the [Llama 2 model](https://github.com/facebookresearch/llama). The goal of this repository is to provide examples to quickly get started with fine-tuning for domain adaptation and how to run inference for the fine-tuned models. For ease of use, the examples use Hugging Face converted versions of the models. See steps for conversion of the model [here](#model-conversion-to-hugging-face).
 
