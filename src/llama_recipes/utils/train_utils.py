# Copyright (c) Meta Platforms, Inc. and affiliates.
# This software may be used and distributed according to the terms of the Llama 2 Community License Agreement.

import os
import time
import yaml
from contextlib import nullcontext
from pathlib import Path
from datetime import datetime
import contextlib


import torch
import torch.cuda.nccl as nccl
import torch.distributed as dist
from torch.distributed.fsdp import StateDictType
from torch.distributed.fsdp.sharded_grad_scaler import ShardedGradScaler
from tqdm import tqdm
from transformers import LlamaTokenizer
import json


from llama_recipes.model_checkpointing import save_fsdp_model_checkpoint_full, save_model_and_optimizer_sharded, save_optimizer_checkpoint, save_peft_checkpoint, save_model_checkpoint
from llama_recipes.policies import fpSixteen,bfSixteen, get_llama_wrapper
from llama_recipes.utils.memory_utils import MemoryTrace
from accelerate.utils import is_xpu_available, is_ccl_available
from llama_recipes.utils.flop_utils import FlopMeasure
def set_tokenizer_params(tokenizer: LlamaTokenizer):
    tokenizer.pad_token_id = 0
    tokenizer.padding_side = "left"

@contextlib.contextmanager
def profile(cfg, local_rank=None):
    use_profiler: bool = cfg.use_profiler
    use_flop_counter: bool = cfg.flop_counter
    if use_flop_counter and use_profiler:
        raise ValueError("Cannot use both profiler and flop counter")
    if use_profiler:
        # profiler needs a warmup stage to get the accurate profiling results
        wait_step, warmup_step, active_step = 1, 2, 3
        min_step = wait_step + warmup_step + active_step + 1
        if cfg.max_train_step > 0 and cfg.max_train_step < min_step:
            raise ValueError(f"pytorch profiler requires at least {min_step} train steps to finish the warm-up and recording stage, {wait_step} for wait_step, {warmup_step} for warmup_step, {active_step} for profiling step, please increase the max_train_step, current max_train_step {cfg.max_train_step}")
        print(f"pytorch profiling is activated and results will be saved in {cfg.profiler_dir}")
        with torch.profiler.profile(
            activities=[
                torch.profiler.ProfilerActivity.CPU,
                torch.profiler.ProfilerActivity.CUDA,
            ],
            schedule=torch.profiler.schedule(wait=wait_step, warmup=warmup_step, active=active_step, repeat=1),
            on_trace_ready=torch.profiler.tensorboard_trace_handler(
                cfg.profiler_dir
            ),
            profile_memory=True,
            with_stack=False,
            with_flops=True,
            record_shapes=True,
        ) as torch_profiler:
            yield torch_profiler
    elif use_flop_counter:
        if cfg.max_train_step > 0 and cfg.max_train_step <= cfg.flop_counter_start:
            raise ValueError(f"flop counter requires at least {cfg.flop_counter_start + 1} train steps, please increase the max_train_step, current max_train_step {cfg.max_train_step}")
        with FlopMeasure(rank=local_rank,warmup_step=cfg.flop_counter_start) as flop_counter:
            yield flop_counter
    else:
        torch_profiler = contextlib.nullcontext()
        yield None


def train(model, train_dataloader,eval_dataloader, tokenizer, optimizer, lr_scheduler, gradient_accumulation_steps, train_config, fsdp_config=None, local_rank=None, rank=None, wandb_run=None):
    """
    Trains the model on the given dataloader

    Args:
        model: The model to be trained
        train_dataloader: The dataloader containing the training data
        optimizer: The optimizer used for training
        lr_scheduler: The learning rate scheduler
        gradient_accumulation_steps: The number of steps to accumulate gradients before performing a backward/update operation
        num_epochs: The number of epochs to train for
        local_rank: The rank of the current node in a distributed setting
        train_config: The training configuration
        eval_dataloader: The dataloader containing the eval data
        tokenizer: tokenizer used in the eval for decoding the predicitons

    Returns: results dictionary containing average training and validation perplexity and loss
    """
    # Create a gradient scaler for fp16
    if train_config.use_fp16 and train_config.enable_fsdp:
        scaler = ShardedGradScaler()
    elif train_config.use_fp16 and not train_config.enable_fsdp:
        scaler = torch.cuda.amp.GradScaler()
    if train_config.enable_fsdp:
        world_size = int(os.environ["WORLD_SIZE"])



    autocast = torch.cuda.amp.autocast if train_config.use_fp16 else nullcontext
    train_prep = []
    train_loss = []
    val_prep = []
    val_loss =[]

    if train_config.save_metrics:
        if not os.path.exists(train_config.output_dir):
            os.makedirs(train_config.output_dir, exist_ok=True)
        metrics_filename = f"{train_config.output_dir}/metrics_data_{local_rank}-{datetime.now().strftime('%Y-%m-%d_%H-%M-%S')}.json"
        train_step_perplexity = []
        train_step_loss = []
        val_step_loss = []
        val_step_perplexity = []

    epoch_times = []
    checkpoint_times = []
    results = {}
    best_val_loss = float("inf")
    total_train_steps = 0
    max_steps_reached = False  # Flag to indicate max training steps reached
    # Start the training loop
    for epoch in range(train_config.num_epochs):
        print(f"Starting epoch {epoch}/{train_config.num_epochs}")
        print(f"train_config.max_train_step: {train_config.max_train_step}")
        # stop when the maximum number of training steps is reached
        if max_steps_reached:
            break
        epoch_start_time = time.perf_counter()
        with MemoryTrace() as memtrace:  # track the memory usage
            model.train()
            total_loss = 0.0
            total_length = len(train_dataloader)//gradient_accumulation_steps
            pbar = tqdm(colour="blue", desc=f"Training Epoch: {epoch+1}", total=total_length, dynamic_ncols=True)
            with profile(train_config,local_rank) as profile_context:
                for step, batch in enumerate(train_dataloader):
                    total_train_steps += 1
                    #print("batch: ", batch)
                    # stop when the maximum number of training steps is reached
                    if train_config.max_train_step > 0 and total_train_steps > train_config.max_train_step:
                        max_steps_reached = True
                        if not train_config.enable_fsdp or local_rank==0:
                            print("max training steps reached, stopping training, total train steps finished: ", total_train_steps-1)
                        break
                    for key in batch.keys():
                        if train_config.enable_fsdp:
                            if is_xpu_available():
                                batch[key] = batch[key].to(torch.device(f"xpu:{local_rank}"))
                            else:
                                batch[key] = batch[key].to(local_rank)
                        else:

                            if is_xpu_available():
                                batch[key] = batch[key].to('xpu:0')
                            else:
                                batch[key] = batch[key].to('cuda:0')
                    with autocast():
                        assert(next(model.parameters()).device == batch['input_ids'].device)
                        #print("batch: ", batch)
                        pixel_values = batch['pixel_values']
                        print("pixel_values.shape input",pixel_values.shape)
                        loss = model(**batch).loss
                    loss = loss / gradient_accumulation_steps
                    #print("loss",loss)
                    if train_config.save_metrics:
                        train_step_loss.append(loss.detach().float().item())
                        train_step_perplexity.append(float(torch.exp(loss.detach().float())))
                    total_loss += loss.detach().float()
                    if train_config.use_fp16:
                        # if fp16 is enabled, use gradient scaler to handle gradient update
                        scaler.scale(loss).backward()
                        if (step + 1) % gradient_accumulation_steps == 0 or step == len(train_dataloader) - 1:
                            if train_config.gradient_clipping and train_config.gradient_clipping_threshold > 0.0:
                                scaler.unscale_(optimizer)
                                if train_config.enable_fsdp:
                                    model.clip_grad_norm_(train_config.gradient_clipping_threshold)
                                else:
                                    torch.nn.utils.clip_grad_norm_(model.parameters(), train_config.gradient_clipping_threshold)
                            scaler.step(optimizer)
                            scaler.update()
                            optimizer.zero_grad()
                            pbar.update(1)
                    else:
                        # regular backpropagation when fp16 is not used
                        #print("loss123",loss)
                        loss.backward()
                        if (step + 1) % gradient_accumulation_steps == 0 or step == len(train_dataloader) - 1:
                            if train_config.gradient_clipping and train_config.gradient_clipping_threshold > 0.0:
                                if train_config.enable_fsdp:
                                    model.clip_grad_norm_(train_config.gradient_clipping_threshold)
                                else:
                                    torch.nn.utils.clip_grad_norm_(model.parameters(), train_config.gradient_clipping_threshold)
                            optimizer.step()
                            optimizer.zero_grad()
                            pbar.update(1)
                    if train_config.use_profiler or train_config.flop_counter:
                        profile_context.step()
                    if train_config.flop_counter and profile_context.is_done():
                        TFlops = profile_context.get_flops_per_sec() / 1e12
                    if wandb_run:
                        if not train_config.enable_fsdp or rank==0:
                            wandb_run.log({
                                'train/epoch': epoch + 1,
                                'train/step': epoch * len(train_dataloader) + step,
                                'train/loss': loss.detach().float(),
                            })

                    pbar.set_description(f"Training Epoch: {epoch+1}/{train_config.num_epochs}, step {step}/{len(train_dataloader)} completed (loss: {loss.detach().float()})")

                    if train_config.save_metrics:
                        save_to_json(metrics_filename, train_step_loss, train_loss, train_step_perplexity, train_prep, val_step_loss, val_loss, val_step_perplexity, val_prep)
                pbar.close()

        epoch_end_time = time.perf_counter()-epoch_start_time
        epoch_times.append(epoch_end_time)
        # Reducing total_loss across all devices if there's more than one CUDA device
        if is_xpu_available() and (torch.xpu.device_count() > 1 and train_config.enable_fsdp):
            dist.all_reduce(total_loss, op=dist.ReduceOp.SUM)
        elif torch.cuda.device_count() > 1 and train_config.enable_fsdp:
            dist.all_reduce(total_loss, op=dist.ReduceOp.SUM)
        train_epoch_loss = total_loss / len(train_dataloader)
        if train_config.enable_fsdp:
            train_epoch_loss = train_epoch_loss/world_size
        train_perplexity = torch.exp(train_epoch_loss)

        train_prep.append(float(train_perplexity))
        train_loss.append(float(train_epoch_loss))

        if not train_config.enable_fsdp or rank==0:
            memtrace.print_stats()

        # Update the learning rate as needed
        lr_scheduler.step()
        if train_config.run_validation:
            eval_ppl, eval_epoch_loss, temp_val_loss, temp_step_perplexity = evaluation(model, train_config, eval_dataloader, local_rank, tokenizer, wandb_run)
            if train_config.save_metrics:
                val_step_loss.extend(temp_val_loss)
                val_step_perplexity.extend(temp_step_perplexity)

            checkpoint_start_time = time.perf_counter()
            if train_config.save_model and eval_epoch_loss < best_val_loss:
                if train_config.enable_fsdp:
                    dist.barrier()
                if train_config.use_peft:
                    if train_config.enable_fsdp:
                        if rank==0:
                            print(f"we are about to save the PEFT modules")
                    else:
                        print(f"we are about to save the PEFT modules")
                    save_peft_checkpoint(model, train_config.output_dir)
                    if train_config.enable_fsdp:
                        if rank==0:
                            print(f"PEFT modules are saved in {train_config.output_dir} directory")
                    else:
                        print(f"PEFT modules are saved in {train_config.output_dir} directory")

                else:
<<<<<<< HEAD
                    if not train_config.use_peft and fsdp_config and fsdp_config.checkpoint_type == StateDictType.FULL_STATE_DICT:

                        save_model_checkpoint(
                            model, optimizer, rank, train_config, epoch=epoch
                        )
                    elif not train_config.use_peft and fsdp_config and fsdp_config.checkpoint_type == StateDictType.SHARDED_STATE_DICT:
                        print(" Saving the FSDP model checkpoints using SHARDED_STATE_DICT")
                        print("=====================================================")
=======
                    if not train_config.enable_fsdp:
                        save_model_checkpoint(model, train_config.output_dir)
                        
                    elif fsdp_config.checkpoint_type == StateDictType.FULL_STATE_DICT:
                        print(" Saving the FSDP model checkpoint using FULL_STATE_DICT")
                        print("=====================================================")
                        save_fsdp_model_checkpoint_full(
                            model, optimizer, rank, train_config, epoch=epoch
                        )
                        
                        if train_config.save_optimizer:
                            print(" Saving the FSDP optimizer using FULL_STATE_DICT")
                            print("=====================================================")
                            save_optimizer_checkpoint(
                                model, optimizer, rank, train_config, epoch=epoch
                            )
                        
                    elif fsdp_config.checkpoint_type == StateDictType.SHARDED_STATE_DICT:
>>>>>>> 3e39ed05

                        if train_config.save_optimizer:
                            print(" Saving the FSDP model checkpoints using SHARDED_STATE_DICT")
                            print("=====================================================")
                            save_model_and_optimizer_sharded(model, rank, train_config, optim=optimizer)
                        else:
                            print(" Saving the FSDP model checkpoints and optimizer using SHARDED_STATE_DICT")
                            print("=====================================================")
                            save_model_and_optimizer_sharded(model, rank, train_config)

                        
                if train_config.enable_fsdp:
                    dist.barrier()
            checkpoint_end_time = time.perf_counter() - checkpoint_start_time
            checkpoint_times.append(checkpoint_end_time)
            if eval_epoch_loss < best_val_loss:
                best_val_loss = eval_epoch_loss
                if train_config.enable_fsdp:
                    if rank==0:
                        print(f"best eval loss on epoch {epoch+1} is {best_val_loss}")
                else:
                    print(f"best eval loss on epoch {epoch+1} is {best_val_loss}")
            val_loss.append(float(best_val_loss))
            val_prep.append(float(eval_ppl))
        if train_config.enable_fsdp:
            if rank==0:
                print(f"Epoch {epoch+1}: train_perplexity={train_perplexity:.4f}, train_epoch_loss={train_epoch_loss:.4f}, epoch time {epoch_end_time}s")
        else:
            print(f"Epoch {epoch+1}: train_perplexity={train_perplexity:.4f}, train_epoch_loss={train_epoch_loss:.4f}, epoch time {epoch_end_time}s")

        # Saving the results every epoch to plot later
        if train_config.save_metrics:
            save_to_json(metrics_filename, train_step_loss, train_loss, train_step_perplexity, train_prep, val_step_loss, val_loss, val_step_perplexity, val_prep)

    avg_epoch_time = sum(epoch_times)/ len(epoch_times)
    avg_checkpoint_time = sum(checkpoint_times)/ len(checkpoint_times) if len(checkpoint_times) > 0 else 0
    avg_train_prep = sum(train_prep)/len(train_prep)
    avg_train_loss = sum(train_loss)/len(train_loss)
    if train_config.run_validation:
        avg_eval_prep = sum(val_prep)/len(val_prep)
        avg_eval_loss = sum(val_loss)/len(val_loss)

    results['avg_train_prep'] = avg_train_prep
    results['avg_train_loss'] = avg_train_loss
    if train_config.run_validation:
        results['avg_eval_prep'] = avg_eval_prep
        results['avg_eval_loss'] = avg_eval_loss
    results["avg_epoch_time"] = avg_epoch_time
    results["avg_checkpoint_time"] = avg_checkpoint_time
    if train_config.save_metrics:
        results["metrics_filename"] = metrics_filename
    if train_config.flop_counter:
        results["model_tflops"]= TFlops
    #saving the training params including fsdp setting for reference.
    if train_config.enable_fsdp and not train_config.use_peft and rank==0:
        save_train_params(train_config, fsdp_config, rank)

    return results

def evaluation(model,train_config, eval_dataloader, local_rank, tokenizer, wandb_run):
    """
    Evaluates the model on the given dataloader

    Args:
        model: The model to evaluate
        eval_dataloader: The dataloader containing the evaluation data
        local_rank: The rank of the current node in a distributed setting
        tokenizer: The tokenizer used to decode predictions

    Returns: eval_ppl, eval_epoch_loss
    """
    if train_config.enable_fsdp:
        world_size = int(os.environ["WORLD_SIZE"])
    model.eval()
    eval_preds = []
    val_step_loss = []
    val_step_perplexity = []
    eval_loss = 0.0  # Initialize evaluation loss
    total_eval_steps = 0
    with MemoryTrace() as memtrace:
        for step, batch in enumerate(tqdm(eval_dataloader,colour="green", desc="evaluating Epoch", dynamic_ncols=True)):
            total_eval_steps += 1
            # stop when the maximum number of eval steps is reached
            if train_config.max_eval_step > 0 and total_eval_steps > train_config.max_eval_step:
                if not train_config.enable_fsdp or local_rank==0:
                    print("max eval steps reached, stopping evaluation, total_eval_steps: ", total_eval_steps - 1)
                break
            for key in batch.keys():
                if train_config.enable_fsdp:
                    batch[key] = batch[key].to(local_rank)
                else:
                    if is_xpu_available():
                        batch[key] = batch[key].to('xpu:0')
                    else:
                        batch[key] = batch[key].to('cuda:0')
            # Ensure no gradients are computed for this scope to save memory
            with torch.no_grad():
                # Forward pass and compute loss
                outputs = model(**batch,use_cache=False)
                loss = outputs.loss
                if train_config.save_metrics:
                    val_step_loss.append(loss.detach().float().item())
                    val_step_perplexity.append(float(torch.exp(loss.detach().float())))

                eval_loss += loss.detach().float()
            # Decode predictions and add to evaluation predictions list
            preds = torch.argmax(outputs.logits, -1)
            eval_preds.extend(
                tokenizer.batch_decode(preds.detach().cpu().numpy(), skip_special_tokens=True)
            )

    # If there's more than one CUDA device, reduce evaluation loss across all devices
    if is_xpu_available() and (torch.xpu.device_count() > 1 and train_config.enable_fsdp):
        dist.all_reduce(eval_loss, op=dist.ReduceOp.SUM)
    if torch.cuda.device_count() > 1 and train_config.enable_fsdp:
        dist.all_reduce(eval_loss, op=dist.ReduceOp.SUM)

    # Compute average loss and perplexity
    eval_epoch_loss = eval_loss / len(eval_dataloader)
    if train_config.enable_fsdp:
        eval_epoch_loss = eval_epoch_loss/world_size
    eval_ppl = torch.exp(eval_epoch_loss)

    # Print evaluation metrics
    if train_config.enable_fsdp:
        if local_rank==0:
            print(f" {eval_ppl=} {eval_epoch_loss=}")
    else:
        print(f" {eval_ppl=} {eval_epoch_loss=}")

    if wandb_run:
        wandb_run.log({
                        'eval/perplexity': eval_ppl,
                        'eval/loss': eval_epoch_loss,
                    }, commit=False)

    return eval_ppl, eval_epoch_loss, val_step_loss, val_step_perplexity

def freeze_transformer_layers(model, num_layer):
   for i, layer in enumerate(model.model.layers):
            if i < num_layer:
                for param in layer.parameters():
                    param.requires_grad = False


def check_frozen_layers_peft_model(model):
     for i, layer in enumerate(model.base_model.model.model.layers):
            for name, param in layer.named_parameters():
                print(f"Layer {i}, parameter {name}: requires_grad = {param.requires_grad}")


def setup():
    """Initialize the process group for distributed training"""
    if is_ccl_available():
        # distributed training on xpus
        dist.init_process_group("ccl")
    else:
        dist.init_process_group("nccl")


def setup_environ_flags(rank):
    """Set environment flags for debugging purposes"""
    os.environ["TORCH_SHOW_CPP_STACKTRACES"] = str(1)
    os.environ["NCCL_ASYNC_ERROR_HANDLING"] = str(1)
    # os.environ["TORCH_DISTRIBUTED_DEBUG"] = "DETAIL"
    # This flag will help with CUDA memory fragmentations that can lead into OOM in some cases.
    # Note this is only availble in PyTorch Nighlies (as of July 30 2023)
    # os.environ['PYTORCH_CUDA_ALLOC_CONF']='expandable_segments:True'
    if rank == 0:
        print(f"--> Running with torch dist debug set to detail")


def cleanup():
    """Clean up the process group after training"""
    dist.destroy_process_group()


def clear_gpu_cache(rank=None):
    """Clear the GPU cache for all ranks"""
    if rank == 0:
        print(f"Clearing GPU cache for all ranks")
    if is_xpu_available():
        torch.xpu_empty_cache()
    else:
        torch.cuda.empty_cache()


def get_parameter_dtypes(model):
    """Get the data types of model parameters"""
    parameter_dtypes = {}
    for name, parameter in model.named_parameters():
        parameter_dtypes[name] = parameter.dtype
    return parameter_dtypes

def print_model_size(model, config, rank: int = 0) -> None:
    """
    Print model name, the number of trainable parameters and initialization time.

    Args:
        model: The PyTorch model.
        model_name (str): Name of the model.
        init_time_start (float): Initialization start time.
        init_time_end (float): Initialization end time.
        rank (int, optional): Current process's rank. Defaults to 0.
    """
    if rank == 0:
        print(f"--> Model {config.model_name}")
        total_params = sum(p.numel() for p in model.parameters() if p.requires_grad)
        print(f"\n--> {config.model_name} has {total_params / 1e6} Million params\n")




def get_policies(cfg, rank):
    """Get the policies for mixed precision and fsdp wrapping"""


    verify_bfloat_support = ((
    torch.version.cuda
    and torch.cuda.is_bf16_supported()
    and torch.version.cuda >= "11.0"
    and dist.is_nccl_available()
    and nccl.version() >= (2, 10)
    ) or
    (is_xpu_available()))


    mixed_precision_policy = None
    wrapping_policy = None

    # Mixed precision
    if cfg.mixed_precision:
        bf16_ready = verify_bfloat_support

        if bf16_ready and not cfg.use_fp16:
            mixed_precision_policy = bfSixteen
            if rank == 0:
                print(f"bFloat16 enabled for mixed precision - using bfSixteen policy")
        elif cfg.use_fp16:
            mixed_precision_policy = fpSixteen
            if rank == 0:
                print(f"FP16 enabled")
        else:
            print(f"bFloat16 support not present. Using FP32, and not mixed precision")
    wrapping_policy = get_llama_wrapper()
    return mixed_precision_policy, wrapping_policy

def save_train_params(train_config, fsdp_config, rank):
    """
    This function saves the train_config and FSDP config into a train_params.yaml.
    This will be used by converter script in the inference folder to fetch the HF model name or path.
    It also would be hepful as a log for future references.
    """
    # Convert the train_config and fsdp_config objects to dictionaries,
    # converting all values to strings to ensure they can be serialized into a YAML file
    train_config_dict = {k: str(v) for k, v in vars(train_config).items() if not k.startswith('__')}
    fsdp_config_dict = {k: str(v) for k, v in vars(fsdp_config).items() if not k.startswith('__')}
    # Merge the two dictionaries into one
    train_params_dict = {**train_config_dict, **fsdp_config_dict}
    # Construct the folder name (follwoing FSDP checkpointing style) using properties of the train_config object
    folder_name = (
    train_config.dist_checkpoint_root_folder
    + "/"
    + train_config.dist_checkpoint_folder
    + "-"
    + train_config.model_name
    )

    save_dir = Path.cwd() / folder_name
    # If the directory does not exist, create it
    if not os.path.exists(save_dir):
        os.makedirs(save_dir)
    # Convert the dictionary to a YAML string
    config_yaml = yaml.dump(train_params_dict, indent=4)
    file_name = os.path.join(save_dir,'train_params.yaml')

    # Check if there's a directory with the same name as the file
    if os.path.isdir(file_name):
        print(f"Error: {file_name} is a directory, not a file.")
    else:
        # Write the YAML string to the file
        with open(file_name, 'w') as f:
            f.write(config_yaml)
        if rank==0:
            print(f"training params are saved in {file_name}")

def save_to_json(output_filename, train_step_loss, train_epoch_loss, train_step_ppl, train_epoch_ppl, val_step_loss, val_epoch_loss, val_step_ppl, val_epoch_ppl):
    metrics_data = {
        "train_step_loss": train_step_loss,
        "train_epoch_loss": train_epoch_loss,
        "train_step_perplexity": train_step_ppl,
        "train_epoch_perplexity": train_epoch_ppl,
        "val_step_loss": val_step_loss,
        "val_epoch_loss": val_epoch_loss,
        "val_step_perplexity": val_step_ppl,
        "val_epoch_perplexity": val_epoch_ppl
    }
    with open(output_filename, "w") as f:
        json.dump(metrics_data, f)<|MERGE_RESOLUTION|>--- conflicted
+++ resolved
@@ -252,16 +252,6 @@
                         print(f"PEFT modules are saved in {train_config.output_dir} directory")
 
                 else:
-<<<<<<< HEAD
-                    if not train_config.use_peft and fsdp_config and fsdp_config.checkpoint_type == StateDictType.FULL_STATE_DICT:
-
-                        save_model_checkpoint(
-                            model, optimizer, rank, train_config, epoch=epoch
-                        )
-                    elif not train_config.use_peft and fsdp_config and fsdp_config.checkpoint_type == StateDictType.SHARDED_STATE_DICT:
-                        print(" Saving the FSDP model checkpoints using SHARDED_STATE_DICT")
-                        print("=====================================================")
-=======
                     if not train_config.enable_fsdp:
                         save_model_checkpoint(model, train_config.output_dir)
                         
@@ -280,7 +270,6 @@
                             )
                         
                     elif fsdp_config.checkpoint_type == StateDictType.SHARDED_STATE_DICT:
->>>>>>> 3e39ed05
 
                         if train_config.save_optimizer:
                             print(" Saving the FSDP model checkpoints using SHARDED_STATE_DICT")
