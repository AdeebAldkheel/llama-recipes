--- conflicted
+++ resolved
@@ -108,10 +108,6 @@
             kwargs["collate_fn"] = default_data_collator
         else:
             raise ValueError(f"Unknown batching strategy: {train_config.batching_strategy}")
-<<<<<<< HEAD
-        return kwargs
-=======
-
         return kwargs
 
 
@@ -127,5 +123,4 @@
         
     if not fsdp_config.checkpoint_type in VALID_TYPES:
         raise ValueError(f"Invalid checkpoint_type {fsdp_config.checkpoint_type}")
-    
->>>>>>> 3e39ed05
+    