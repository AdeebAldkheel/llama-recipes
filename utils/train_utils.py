--- conflicted
+++ resolved
@@ -205,13 +205,10 @@
         results['avg_eval_prep'] = avg_eval_prep
         results['avg_eval_loss'] = avg_eval_loss
         
-<<<<<<< HEAD
-=======
     #saving the training params including fsdp setting for reference.
     if train_config.enable_fsdp and fsdp_config:
         save_train_params(train_config, fsdp_config, rank)
         
->>>>>>> 174b8565
     return results
 
 def evaluation(model,train_config, eval_dataloader, local_rank, tokenizer):
